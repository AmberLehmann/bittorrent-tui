--- conflicted
+++ resolved
@@ -1,13 +1,9 @@
 use crate::{
     logger::LogTab,
     metainfo::{Info, MetaInfo, SingleFileInfo},
-<<<<<<< HEAD
     popup::{ConfirmationPopup, PopupStatus, TextEntryPopup},
     theme::THEME,
-    torrent::{Torrent, TorrentStatus},
-=======
     torrent::{handle_torrent, Torrent, TorrentStatus},
->>>>>>> 086b5118
 };
 use color_eyre::Result;
 use crossterm::event::{self, Event, KeyCode, KeyEvent, KeyEventKind};
