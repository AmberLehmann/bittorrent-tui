--- conflicted
+++ resolved
@@ -14,7 +14,9 @@
 use byteorder::{ByteOrder, NetworkEndian};
 use bytes::{Buf, BytesMut};
 use log::{debug, error, info};
-use rand::{distr::Alphanumeric, random_range, seq::IteratorRandom, Rng, seq::index::sample_weighted};
+use rand::{
+    distr::Alphanumeric, random_range, seq::index::sample_weighted, seq::IteratorRandom, Rng,
+};
 use regex::Regex;
 use sha1::{Digest, Sha1};
 use std::{
@@ -372,12 +374,7 @@
     // spawn listening thread? that will constantly loop on things??
     // keep track of total connections somehow?? so we don't go above 55 TODO
 
-<<<<<<< HEAD
     let (torrent_tx, mut peer_rx) = unbounded_channel();
-=======
-
-    let (torrent_tx, peer_rx) = unbounded_channel();
->>>>>>> 772e3a9e
     let handshake_msg = Handshake::new(torrent.info_hash, torrent.my_peer_id).serialize_handshake();
     let mut peer_handlers: HashMap<SocketAddr, HandleEntry> = response
         .peers
@@ -386,9 +383,8 @@
         .filter(|&p| p.addr != torrent.local_addr)
         .map(|p| {
             let msg = handshake_msg.clone();
-            let (cmd_tx, cmd_rx) 
-                : (UnboundedSender<PeerCommand>, UnboundedReceiver<PeerCommand>) 
-                = unbounded_channel(); // command channel
+            let (cmd_tx, cmd_rx): (UnboundedSender<PeerCommand>, UnboundedReceiver<PeerCommand>) =
+                unbounded_channel(); // command channel
             let known_peers_clone = Arc::clone(&known_peers);
             let real_peer_id: Option<PeerId20> = match &p.peer_id {
                 Some(bytes) if bytes.len() == 20 => {
@@ -408,31 +404,34 @@
             };
 
             // for upload rate calculations
-            let peer_stats_1 : Arc<Mutex<PeerStats>> = Arc::new(Mutex::new(PeerStats{is_interested: false, upload_rate: 0.0}));
+            let peer_stats_1: Arc<Mutex<PeerStats>> = Arc::new(Mutex::new(PeerStats {
+                is_interested: false,
+                upload_rate: 0.0,
+            }));
             let new_peer_stats_1 = Arc::clone(&peer_stats_1);
 
             (
                 p.addr,
                 HandleEntry {
                     handle: tokio::spawn(peer_handler(
-                    p.addr,
-                    real_peer_id,
-                    torrent.info_hash,
-                    torrent.meta_info.info.piece_length(),
-                    torrent.pieces_info.clone(),
-                    torrent.pieces_data.clone(),
-                    msg,
-                    torrent_tx.clone(),
-                    cmd_rx,
-                    known_peers_clone,
-                    true,
-                    None,
-                    new_peer_stats_1
+                        p.addr,
+                        real_peer_id,
+                        torrent.info_hash,
+                        torrent.meta_info.info.piece_length(),
+                        torrent.pieces_info.clone(),
+                        torrent.pieces_data.clone(),
+                        msg,
+                        torrent_tx.clone(),
+                        cmd_rx,
+                        known_peers_clone,
+                        true,
+                        None,
+                        new_peer_stats_1,
                     )),
                     sender: cmd_tx,
                     stats: peer_stats_1,
-                    is_new: true
-                }
+                    is_new: true,
+                },
             )
         })
         .collect();
@@ -447,26 +446,21 @@
     let tick_rate_commands_o = std::time::Duration::from_secs(30);
     let mut interval_commands_o = tokio::time::interval(tick_rate_commands_o);
     let mut last_request_commands_o = Instant::now();
-    let mut old_total_peers : usize = 0;
-    let mut old_optimistic_unchoke : Option<SocketAddr> = None;
+    let mut old_total_peers: usize = 0;
+    let mut old_optimistic_unchoke: Option<SocketAddr> = None;
 
     // peer handler commands - regular unchoking
     let tick_rate_commands_c = std::time::Duration::from_secs(10);
     let mut interval_commands_c = tokio::time::interval(tick_rate_commands_c);
     let mut last_request_commands_c = Instant::now();
 
-
     let mut buf = BytesMut::with_capacity(1024);
     loop {
         let delay = interval.tick();
-<<<<<<< HEAD
         let tui_update_delay = tui_interval.tick();
-        // TODO: make actually async like peer_handler
-=======
         let delay_command_o = interval_commands_o.tick();
         let delay_command_c = interval_commands_c.tick();
         // TODO: make actually async like peer_handler?
->>>>>>> 772e3a9e
         tokio::select! {
             tracker_resp = tracker_stream.read_buf(&mut buf) => {
                 match tracker_resp {
@@ -494,8 +488,8 @@
 
                 // accept incoming peer start
                 let msg = handshake_msg.clone();
-                let (cmd_tx, cmd_rx) 
-                    : (UnboundedSender<PeerCommand>, UnboundedReceiver<PeerCommand>) 
+                let (cmd_tx, cmd_rx)
+                    : (UnboundedSender<PeerCommand>, UnboundedReceiver<PeerCommand>)
                     = unbounded_channel(); // command channel
                 let known_peers_clone = Arc::clone(&known_peers);
 
@@ -582,7 +576,7 @@
                         old_optimistic_unchoke = None;
                     } else {
                         // we have access to old_optimistic_unchoke (Option<SocketAddr>) which are both usize
-                        // must change from old_optimistic_unchoke, 
+                        // must change from old_optimistic_unchoke,
                         // and prefer things from old_total_peers -> end of vector 3x more than the rest
                         // base this off the is_new value
 
@@ -623,7 +617,7 @@
                                     let _ = entry.sender.send(PeerCommand::Choke); // FINALLY
                                 }
                             }
-                            
+
                             // send signal to unchoke selected_peer
                             if let Some(entry) = peer_handlers.get(selected_peer) { // this should always be true but uh idk how else
                                 let _ = entry.sender.send(PeerCommand::UnChoke);
@@ -733,7 +727,7 @@
     known_peers: Arc<Mutex<HashMap<PeerId20, SocketAddr>>>,
     is_outgoing: bool,
     existing_stream: Option<TcpStream>,
-    shared_stats: Arc<Mutex<PeerStats>>
+    shared_stats: Arc<Mutex<PeerStats>>,
 ) -> Result<(), tokio::io::Error> {
     let mut peer = ConnectedPeer {
         addr,
@@ -956,7 +950,6 @@
 
                                         //info!("{:?}", blocks);
                                         let mut next = 0;
-<<<<<<< HEAD
                                         while next < blocks.len() {
                                             if !blocks[next] {
                                                 break;
@@ -966,11 +959,6 @@
                                         }
 
                                         if next >= blocks.len() {
-=======
-                                        while next < blocks.len() { if !blocks[next] { break; } else { next += 1; }}
-                                        
-                                        if next == blocks.len() {
->>>>>>> 772e3a9e
                                             // TODO: hashing
                                             let id = hash_buffer(&piece_buf);
                                             // TODO: compare hash to expected hash
@@ -1032,14 +1020,8 @@
                     }
 
                     let Some(len) = bytes_written else { continue };
-<<<<<<< HEAD
                     info!("requesting block 0 from {} ", peer.addr);
                     peer.out_stream.write_all(&mut stream_buf[..len]).await?;
-=======
-                    info!("requesting piece from {} ", peer.addr);
-                    (&mut peer.out_stream).write_all_buf(&mut Cursor::new(&mut stream_buf[..len][..])).await?;
-                    peer.out_stream.flush().await?;
->>>>>>> 772e3a9e
                 }
                 // debug!("Delay");
                 // set a timer and if the request takes too long or cancle it and update info so
@@ -1074,7 +1056,7 @@
                                 peer.out_stream.flush().await?;
                             }
                         }
-                        
+
                     },
                     PeerCommand::Kill => {
                         debug!("Received kill signal for {}", addr);
@@ -1317,13 +1299,13 @@
     Choke,
     UnChoke,
     Kill,
-    NewStream(TcpStream)
+    NewStream(TcpStream),
 }
 
 #[derive(Debug)]
 pub struct PeerStats {
     pub is_interested: bool,
-    pub upload_rate: f64
+    pub upload_rate: f64,
 }
 
 #[derive(Debug)]
@@ -1331,5 +1313,5 @@
     pub handle: JoinHandle<Result<(), tokio::io::Error>>,
     pub sender: UnboundedSender<PeerCommand>,
     pub stats: Arc<Mutex<PeerStats>>,
-    pub is_new: bool
+    pub is_new: bool,
 }